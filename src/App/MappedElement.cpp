--- conflicted
+++ resolved
@@ -22,83 +22,16 @@
 
 // NOLINTNEXTLINE
 #include "PreCompiled.h"
-<<<<<<< HEAD
 
 #ifndef _PreComp_
 # include <cstdlib>
 # include <unordered_set>
 #endif
 
-=======
->>>>>>> 35e09e23
 #include "MappedElement.h"
 
 using namespace Data;
 
-<<<<<<< HEAD
-bool ElementNameComp::operator()(const MappedName &a, const MappedName &b) const {
-    size_t size = std::min(a.size(),b.size());
-    if(!size)
-        return a.size()<b.size();
-    size_t i=0;
-    if(b[0] == '#') {
-        if(a[0]!='#')
-            return true;
-        // If both string starts with '#', compare the following hex digits by
-        // its integer value.
-        int res = 0;
-        for(i=1;i<size;++i) {
-            unsigned char ac = (unsigned char)a[i];
-            unsigned char bc = (unsigned char)b[i];
-            if(std::isxdigit(bc)) {
-                if(!std::isxdigit(ac))
-                    return true;
-                if(res==0) {
-                    if(ac<bc)
-                        res = -1;
-                    else if(ac>bc)
-                        res = 1;
-                }
-            }else if(std::isxdigit(ac))
-                return false;
-            else
-                break;
-        }
-        if(res < 0)
-            return true;
-        else if(res > 0)
-            return false;
-
-        for (; i<size; ++i) {
-            char ac = a[i];
-            char bc = b[i];
-            if (ac < bc)
-                return true;
-            if (ac > bc)
-                return false;
-        }
-        return a.size()<b.size();
-    }
-    else if (a[0] == '#')
-        return false;
-
-    // If the string does not start with '#', compare the non-digits prefix
-    // using lexical order.
-    for(i=0;i<size;++i) {
-        unsigned char ac = (unsigned char)a[i];
-        unsigned char bc = (unsigned char)b[i];
-        if(!std::isdigit(bc)) {
-            if(std::isdigit(ac))
-                return true;
-            if(ac<bc)
-                return true;
-            if(ac>bc)
-                return false;
-        } else if(!std::isdigit(ac)) {
-            return false;
-        } else
-            break;
-=======
 bool ElementNameComparator::operator()(const MappedName& leftName,
                                        const MappedName& rightName) const
 {
@@ -182,45 +115,10 @@
         else {
             break;
         }
->>>>>>> 35e09e23
     }
 
     // Then compare the following digits part by integer value
     int res = 0;
-<<<<<<< HEAD
-    for(;i<size;++i) {
-        unsigned char ac = (unsigned char)a[i];
-        unsigned char bc = (unsigned char)b[i];
-        if(std::isdigit(bc)) {
-            if(!std::isdigit(ac))
-                return true;
-            if(res==0) {
-                if(ac<bc)
-                    res = -1;
-                else if(ac>bc)
-                    res = 1;
-            }
-        }else if(std::isdigit(ac))
-            return false;
-        else
-            break;
-    }
-    if(res < 0)
-        return true;
-    else if(res > 0)
-        return false;
-
-    // Finally, compare the remaining tail using lexical order
-    for (; i<size; ++i) {
-        char ac = a[i];
-        char bc = b[i];
-        if (ac < bc)
-            return true;
-        if (ac > bc)
-            return false;
-    }
-    return a.size()<b.size();
-=======
     for (; currentIndex < size; ++currentIndex) {
         auto ac = (unsigned char)leftName[currentIndex];
         auto bc = (unsigned char)rightName[currentIndex];
@@ -263,5 +161,4 @@
         }
     }
     return leftName.size() < rightName.size();
->>>>>>> 35e09e23
 }