--- conflicted
+++ resolved
@@ -627,7 +627,6 @@
     def testPartDesignElementMapSubHelix(self):
         pass  # TODO
 
-<<<<<<< HEAD
     def testPartDesignElementMapChamfer(self):
         """ Test Chamfer ( and  FeatureDressup )"""
         # Arrange
@@ -665,6 +664,7 @@
         self.assertEqual(len(faces),26) # 6 Faces become 26 ( +8 + 2*6 )
         self.assertEqual(len(edges),48) # 12 Edges become 48
         self.assertEqual(len(vertexes),24) # 8 Vertices become 24
+
     def testPartDesignElementMapFillet(self):
         """ Test Fillet ( and  FeatureDressup )"""
         # Arrange
@@ -722,7 +722,7 @@
         self.Doc.recompute()
         self.assertEqual(len(body.Shape.childShapes()), 1)
         self.assertEqual(body.Shape.childShapes()[0].ElementMapSize, 26)
-=======
+
     def testPartDesignElementMapShapeBinder(self):
         # Arrange
         body = self.Doc.addObject('PartDesign::Body', 'Body')
@@ -753,7 +753,6 @@
         self.Doc.recompute()
         self.assertEqual(len(body.Shape.childShapes()), 1)
         self.assertEqual(subshapebinder.Shape.childShapes()[0].ElementMapSize, 9)
->>>>>>> 6af79ebe
 
     def testSketchElementMap(self):
         body = self.Doc.addObject('PartDesign::Body', 'Body')
